<<<<<<< HEAD
__pycache__\
.venv\
logs\
=======
__pycache__/
.venv/
logs/
>>>>>>> ebb2898d
<|MERGE_RESOLUTION|>--- conflicted
+++ resolved
@@ -1,9 +1,3 @@
-<<<<<<< HEAD
-__pycache__\
-.venv\
-logs\
-=======
 __pycache__/
 .venv/
-logs/
->>>>>>> ebb2898d
+logs/